--- conflicted
+++ resolved
@@ -20,31 +20,18 @@
         "symfony/http-kernel": "^2.3 || ^3.0",
         "symfony/form": "^2.3 || ^3.0",
         "doctrine/common": "^2.3",
-<<<<<<< HEAD
         "sonata-project/core-bundle": "^3.0",
-=======
-        "sonata-project/core-bundle": "^2.3,>=2.3.10",
->>>>>>> 181992c7
         "sonata-project/cache": "^1.0"
     },
     "require-dev": {
         "knplabs/knp-menu-bundle": "^2.0",
-<<<<<<< HEAD
         "sonata-project/admin-bundle": "^3.0@dev",
-        "symfony/phpunit-bridge": "^2.7 || ^3.0"
-    },
-    "suggest": {
-        "knplabs/knp-menu-bundle": "^2.0",
-        "sonata-project/cache-bundle": "^3.0"
-=======
-        "sonata-project/admin-bundle": "^2.3",
         "symfony/phpunit-bridge": "^2.7 || ^3.0",
         "sllh/php-cs-fixer-styleci-bridge": "^2.0"
     },
     "suggest": {
         "knplabs/knp-menu-bundle": "^2.0",
-        "sonata-project/cache-bundle": "^2.1"
->>>>>>> 181992c7
+        "sonata-project/cache-bundle": "^3.0"
     },
     "autoload": {
         "psr-4": { "Sonata\\BlockBundle\\": "" },
