<?php

/*
 * This file is part of the Sonata project.
 *
 * (c) Thomas Rabaix <thomas.rabaix@sonata-project.org>
 *
 * For the full copyright and license information, please view the LICENSE
 * file that was distributed with this source code.
 */

namespace Sonata\BlockBundle\Block;

use Sonata\BlockBundle\Model\BlockInterface;
use Symfony\Component\HttpFoundation\Response;
use Sonata\BlockBundle\Block\BlockRendererInterface;
use Symfony\Component\Stopwatch\Stopwatch;
use Symfony\Component\Stopwatch\StopwatchEvent;

/**
 * Renders a block using a block service and traces the block rendering
 *
 * @author Olivier Paradis <paradis.olivier@gmail.com>
 * @author Thomas Rabaix <thomas.rabaix@sonata-project.org>
 */
class TraceableBlockRenderer implements BlockRendererInterface
{
    /**
     * @var array
     */
    protected $traces = array();

    protected $blockRenderer;

    protected $stopwatch;

    /**
     * @param BlockRendererInterface $blockRender The block renderer to trace
     * @param Stopwatch              $stopwatch   A Stopwatch instance
     */
    public function __construct(BlockRendererInterface $blockRender, Stopwatch $stopwatch)
    {
        $this->blockRenderer = $blockRender;
        $this->stopwatch = $stopwatch;
    }

    /**
     * {@inheritdoc}
     */
    public function render(BlockContextInterface $blockContext, Response $response = null)
    {
<<<<<<< HEAD
        $this->startTracing($blockContext->getBlock());
=======
        $e = $this->startTracing($block);
>>>>>>> 7858a99a

        $response = $this->blockRenderer->render($blockContext, $response);

<<<<<<< HEAD
        $this->endTracing($blockContext->getBlock());
=======
        $this->endTracing($block, $e);
>>>>>>> 7858a99a

        return $response;
    }

    /**
     * Start tracing the block rendering
     *
     * @param BlockInterface $block
     *
     * @return StopWatchEvent
     */
    protected function startTracing(BlockInterface $block)
    {
        $this->traces[$block->getId()] = array(
            'name'          => $block->getName(),
            'type'          => $block->getType(),
<<<<<<< HEAD
            'time_start'    => microtime(true),
=======
            'duration'      => false,
>>>>>>> 7858a99a
            'memory_start'  => memory_get_usage(true),
            'memory_end'    => false,
            'memory_peak'   => false,
        );

        $name = sprintf('%s (id: %s, type: %s)', $block->getName(), $block->getId(), $block->getType());
        return $this->stopwatch->start($name);
    }

    /**
     * End tracing the block rendering
     *
     * @param BlockInterface $block
     * @param StopWatchEvent $e
     */
    protected function endTracing(BlockInterface $block, StopwatchEvent $e)
    {
        $e->stop();

        $this->traces[$block->getId()] = array_merge($this->traces[$block->getId()], array(
            'duration'      => $e->getDuration(),
            'memory_end'    => memory_get_usage(true),
            'memory_peak'   => memory_get_peak_usage(true),
        ));
    }

    /**
     * Returns the rendering traces
     *
     * @return array
     */
    public function getTraces()
    {
        return $this->traces;
    }
}<|MERGE_RESOLUTION|>--- conflicted
+++ resolved
@@ -49,19 +49,11 @@
      */
     public function render(BlockContextInterface $blockContext, Response $response = null)
     {
-<<<<<<< HEAD
-        $this->startTracing($blockContext->getBlock());
-=======
-        $e = $this->startTracing($block);
->>>>>>> 7858a99a
+        $e = $this->startTracing($blockContext->getBlock());
 
         $response = $this->blockRenderer->render($blockContext, $response);
 
-<<<<<<< HEAD
-        $this->endTracing($blockContext->getBlock());
-=======
-        $this->endTracing($block, $e);
->>>>>>> 7858a99a
+        $this->endTracing(($blockContext->getBlock(), $e);
 
         return $response;
     }
@@ -78,17 +70,14 @@
         $this->traces[$block->getId()] = array(
             'name'          => $block->getName(),
             'type'          => $block->getType(),
-<<<<<<< HEAD
-            'time_start'    => microtime(true),
-=======
             'duration'      => false,
->>>>>>> 7858a99a
             'memory_start'  => memory_get_usage(true),
             'memory_end'    => false,
             'memory_peak'   => false,
         );
 
         $name = sprintf('%s (id: %s, type: %s)', $block->getName(), $block->getId(), $block->getType());
+
         return $this->stopwatch->start($name);
     }
 
